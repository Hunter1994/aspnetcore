--- conflicted
+++ resolved
@@ -14,11 +14,7 @@
 {
     public class KestrelWebSocketHelpers
     {
-<<<<<<< HEAD
-        public static IDisposable CreateServer(ILoggerFactory loggerFactory, Func<HttpContext, Task> app, int clientPort, Action<WebSocketOptions> configure = null)
-=======
-        public static IDisposable CreateServer(ILoggerFactory loggerFactory, out int port, Func<HttpContext, Task> app)
->>>>>>> 67f2c314
+        public static IDisposable CreateServer(ILoggerFactory loggerFactory, out int port, Func<HttpContext, Task> app, Action<WebSocketOptions> configure = null)
         {
             configure = configure ?? (o => { });
             Action<IApplicationBuilder> startup = builder =>
@@ -50,11 +46,7 @@
             var configBuilder = new ConfigurationBuilder();
             configBuilder.AddInMemoryCollection();
             var config = configBuilder.Build();
-<<<<<<< HEAD
-            config["server.urls"] = $"http://localhost:{clientPort}";
-=======
             config["server.urls"] = $"http://127.0.0.1:0";
->>>>>>> 67f2c314
 
             var host = new WebHostBuilder()
                 .ConfigureServices(s =>
