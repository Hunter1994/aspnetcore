--- conflicted
+++ resolved
@@ -9,9 +9,6 @@
     {
         public static ServerType ServerType => ServerType.IIS;
         public static bool IsBackwardsCompatiblityTest => false;
-<<<<<<< HEAD
-=======
         public static bool IsForwardsCompatibilityTest => false;
->>>>>>> f7e8255e
     }
 }