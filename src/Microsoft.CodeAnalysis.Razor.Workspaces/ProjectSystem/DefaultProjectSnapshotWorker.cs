--- conflicted
+++ resolved
@@ -12,24 +12,11 @@
         private readonly ForegroundDispatcher _foregroundDispatcher;
         private readonly TagHelperResolver _tagHelperResolver;
 
-<<<<<<< HEAD
-        public DefaultProjectSnapshotWorker(
-            ForegroundDispatcher foregroundDispatcher,
-            ProjectExtensibilityConfigurationFactory configurationFactory,
-            TagHelperResolver tagHelperResolver)
-=======
-        public DefaultProjectSnapshotWorker(ForegroundDispatcher foregroundDispatcher)
->>>>>>> 92c511b2
+        public DefaultProjectSnapshotWorker(ForegroundDispatcher foregroundDispatcher, TagHelperResolver tagHelperResolver)
         {
             if (foregroundDispatcher == null)
             {
                 throw new ArgumentNullException(nameof(foregroundDispatcher));
-            }
-
-<<<<<<< HEAD
-            if (configurationFactory == null)
-            {
-                throw new ArgumentNullException(nameof(configurationFactory));
             }
 
             if (tagHelperResolver == null)
@@ -38,11 +25,7 @@
             }
 
             _foregroundDispatcher = foregroundDispatcher;
-            _configurationFactory = configurationFactory;
             _tagHelperResolver = tagHelperResolver;
-=======
-            _foregroundDispatcher = foregroundDispatcher;
->>>>>>> 92c511b2
         }
 
         public override Task ProcessUpdateAsync(ProjectSnapshotUpdateContext update, CancellationToken cancellationToken = default(CancellationToken))
@@ -65,19 +48,15 @@
         {
         }
 
-        private Task ProjectUpdatesCoreAsync(object state)
+        private async Task ProjectUpdatesCoreAsync(object state)
         {
+            var update = (ProjectSnapshotUpdateContext)state;
+
             OnProcessingUpdate();
 
-<<<<<<< HEAD
-            var configuration = await _configurationFactory.GetConfigurationAsync(update.UnderlyingProject);
-            update.Configuration = configuration;
-
-            var result = await _tagHelperResolver.GetTagHelpersAsync(update.UnderlyingProject, CancellationToken.None);
+            var snapshot = new DefaultProjectSnapshot(update.HostProject, update.WorkspaceProject, update.Version);
+            var result = await _tagHelperResolver.GetTagHelpersAsync(snapshot, CancellationToken.None);
             update.TagHelpers = result.Descriptors;
-=======
-            return Task.CompletedTask;
->>>>>>> 92c511b2
         }
     }
 }